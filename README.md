--- conflicted
+++ resolved
@@ -197,15 +197,12 @@
 
 - "Create a new document called 'report.docx' with a title page"
 - "Add a heading and three paragraphs to my document"
-<<<<<<< HEAD
 - "Add my name in Helvetica 36pt bold at the top of the document"
 - "Add a section heading 'Summary' in Helvetica 14pt bold with a bottom border"
 - "Add a paragraph in Times New Roman 14pt with italic blue text"
-=======
 - "Insert a bulleted list after the paragraph containing 'Introduction'"
 - "Insert a numbered list with items: 'First step', 'Second step', 'Third step'"
 - "Add bullet points after the 'Summary' heading"
->>>>>>> dad2f8be
 - "Insert a 4x4 table with sales data"
 - "Format the word 'important' in paragraph 2 to be bold and red"
 - "Search and replace all instances of 'old term' with 'new term'"
